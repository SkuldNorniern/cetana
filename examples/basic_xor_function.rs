use cetana::{
    backend::DeviceManager,
    nn::{
        activation::{ReLU, Sigmoid},
        Layer, Linear,
    },
    tensor::Tensor,
    MlResult,
};
use std::time::Instant;
use cetana::loss::calculate_binary_cross_entropy_loss;

type Float = f32;
type NetworkResult<T> = MlResult<T>;

struct TrainingConfig {
    learning_rate: Float,
    epochs: usize,
    display_interval: usize,
    early_stopping_patience: usize,
    early_stopping_min_delta: Float,
}

impl Default for TrainingConfig {
    fn default() -> Self {
        Self {
            learning_rate: 0.1,
            epochs: 1000,
            display_interval: 1,
            early_stopping_patience: 50,
            early_stopping_min_delta: 1e-6,
        }
    }
}

struct SimpleNN {
    hidden: Linear,
    hidden_act: ReLU,
    output: Linear,
    output_act: Sigmoid,
}

impl SimpleNN {
    fn new() -> MlResult<Self> {
        Ok(Self {
            hidden: Linear::new(2, 4, true)?, // 2 inputs -> 4 hidden neurons
            hidden_act: ReLU,
            output: Linear::new(4, 1, true)?, // 4 hidden -> 1 output
            output_act: Sigmoid,
        })
    }

    fn forward(&mut self, x: &Tensor) -> MlResult<Tensor> {
        let hidden = self.hidden.forward(x)?;
        let hidden_activated = self.hidden_act.forward(&hidden)?;
        let output = self.output.forward(&hidden_activated)?;
        self.output_act.forward(&output)
    }

    fn train_step(&mut self, x: &Tensor, y: &Tensor, learning_rate: f32) -> MlResult<f32> {
        // Forward pass
        let hidden = self.hidden.forward(x)?;
        let hidden_activated = self.hidden_act.forward(&hidden)?;
        let output = self.output.forward(&hidden_activated)?;
        let predictions = self.output_act.forward(&output)?;

        // Compute loss (MSE)
<<<<<<< HEAD
        let loss = calculate_binary_cross_entropy_loss(&predictions, y)?;
=======
        let diff = predictions.sub(y)?;
        let loss = diff.mul_scalar(0.5)?.sum(&[1], true)?;
>>>>>>> cb9e37c7

        // Backward pass
        let output_grad = predictions.sub(y)?;
        self.output.backward(&hidden_activated, &output_grad, learning_rate)?;

        let hidden_grad = self.output
            .backward(&hidden_activated, &output_grad, learning_rate)?;
        self.hidden.backward(x, &hidden_grad, learning_rate)?;

        Ok(loss)
    }

    fn evaluate(
        &mut self,
        x: &Tensor,
        y: &Tensor,
        threshold: Float,
    ) -> NetworkResult<(Float, Float)> {
        let predictions = self.forward(x)?;
        let mut correct = 0;

        for i in 0..4 {
            let predicted = predictions.data()[i] > threshold;
            let target = y.data()[i] > threshold;
            if predicted == target {
                correct += 1;
            }
        }

        let accuracy = (correct as Float) / 4.0 * 100.0;
        let loss = cetana::loss::calculate_mse_loss(&predictions, y)?;

        Ok((accuracy, loss))
    }

    fn compute_loss(&self, predictions: &Tensor, targets: &Tensor) -> NetworkResult<Float> {
        let diff = predictions.sub(targets)?;
        let loss = diff.mul_scalar(0.5)?.sum(&[1], true)?;
        Ok(loss.data()[0])
    }
}

fn main() -> MlResult<()> {
    cetana::log::init().expect("Failed to initialize logger");
    println!("XOR Neural Network Example\n");

    // Initialize device manager and select device
    let device_manager = DeviceManager::new();
    println!(
        "Available devices: {:?}\n",
        device_manager.available_devices()
    );
    let device = device_manager.select_device(None)?;
    // Set the selected device as the global default
    DeviceManager::set_default_device(device)?;
    println!(
        "Global default device set to: {}",
        DeviceManager::get_default_device()
    );

    println!("Network Architecture:");
    println!("Input Layer: 2 neurons");
    println!("Hidden Layer: 4 neurons (ReLU activation)");
    println!("Output Layer: 1 neuron (Sigmoid activation)\n");

    // Create training data (XOR)
    let x_train = Tensor::new(vec![
        vec![0.0, 0.0],
        vec![0.0, 1.0],
        vec![1.0, 0.0],
        vec![1.0, 1.0],
    ])?;

    let y_train = Tensor::new(vec![vec![0.0], vec![1.0], vec![1.0], vec![0.0]])?;

    // Training parameters
    let mut model = SimpleNN::new()?;
    let config = TrainingConfig::default();
    let start_time = Instant::now();

    let mut best_loss = Float::MAX;
    let mut best_epoch = 0;
    let mut patience_counter = 0;

    println!("Training Configuration:");
    println!("Learning Rate: {}", config.learning_rate);
    println!("Epochs: {}", config.epochs);
    println!("\nTraining Progress:");

    // Training loop with progress tracking
    for epoch in 0..config.epochs {
        let loss = model.train_step(&x_train, &y_train, config.learning_rate)?;

        // Early stopping check
        if (best_loss - loss) > config.early_stopping_min_delta {
            best_loss = loss;
            best_epoch = epoch;
            patience_counter = 0;
        } else {
            patience_counter += 1;
            if patience_counter >= config.early_stopping_patience {
                println!("\nEarly stopping triggered at epoch {}", epoch);
                break;
            }
        }

        if epoch % config.display_interval == 0 {
            let (accuracy, _) = model.evaluate(&x_train, &y_train, 0.5)?;
            println!(
                "Epoch {}/{}: Loss = {:.6}, Accuracy = {:.1}%",
                epoch, config.epochs, loss, accuracy
            );
        }
    }

    let training_time = start_time.elapsed();
    println!("\nTraining Complete!");
    println!("Training time: {:.2?}", training_time);
    println!("Best Loss: {:.6} (Epoch {})", best_loss, best_epoch);

    // Model evaluation
    println!("\nModel Evaluation:");
    let (_final_accuracy, _) = model.evaluate(&x_train, &y_train, 0.5)?;
    let predictions = model.forward(&x_train)?;

    println!("\nTruth Table:");
    println!("╔═════════════════════════════════════════════════════════════╗");
    println!("║  Input A  │  Input B  │  Raw Pred  │  Rounded  │   Target   ║");
    println!("╠═════════════════════════════════════════════════════════════╣");

    for i in 0..4 {
        let raw_pred = predictions.data()[i];
        let rounded_pred = if raw_pred > 0.5 { 1.0 } else { 0.0 };
        println!(
            "║     {:.0}     │     {:.0}     │   {:.4}   │     {:.0}     │      {:.0}     ║",
            x_train.data()[i * 2],
            x_train.data()[i * 2 + 1],
            raw_pred,
            rounded_pred,
            y_train.data()[i]
        );
    }
    println!("╚═════════════════════════════════════════════════════════════╝");

    // Calculate accuracy
    let threshold = 0.5;
    let mut correct = 0;
    for i in 0..4 {
        let predicted = predictions.data()[i] > threshold;
        let target = y_train.data()[i] > threshold;
        if predicted == target {
            correct += 1;
        }
    }

    let accuracy = (correct as f32) / 4.0 * 100.0;
    println!("\nAccuracy: {:.1}%", accuracy);

    Ok(())
}<|MERGE_RESOLUTION|>--- conflicted
+++ resolved
@@ -65,12 +65,8 @@
         let predictions = self.output_act.forward(&output)?;
 
         // Compute loss (MSE)
-<<<<<<< HEAD
-        let loss = calculate_binary_cross_entropy_loss(&predictions, y)?;
-=======
         let diff = predictions.sub(y)?;
         let loss = diff.mul_scalar(0.5)?.sum(&[1], true)?;
->>>>>>> cb9e37c7
 
         // Backward pass
         let output_grad = predictions.sub(y)?;
